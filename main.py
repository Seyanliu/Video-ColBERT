--- conflicted
+++ resolved
@@ -53,10 +53,9 @@
 
     parser.add_argument('--max_words', type=int, default=32, help='max text token number')
     parser.add_argument('--max_frames', type=int, default=12, help='max key frames')
-<<<<<<< HEAD
-=======
+    parser.add_argument('--max_words', type=int, default=32, help='max text token number')
+    parser.add_argument('--max_frames', type=int, default=12, help='max key frames')
     parser.add_argument('--video_framerate', type=int, default=1, help='framerate to sample video frame')
->>>>>>> c3a2517f
 
     parser.add_argument("--device", default='cpu', type=str, help="cpu/cuda")
     parser.add_argument("--world_size", default=1, type=int, help="distributed training")
@@ -207,11 +206,7 @@
     ]
 
     scheduler = None
-<<<<<<< HEAD
-    optimizer = AdamW(optimizer_grouped_parameters, lr=0.01, warmup=warmup_proportion,
-=======
     optimizer = AdamW(optimizer_grouped_parameters, warmup=warmup_proportion,
->>>>>>> c3a2517f
                          schedule='warmup_linear', b1=0.9, b2=0.98, e=1e-6,
                          t_total=num_train_optimization_steps, weight_decay=weight_decay,
                          max_grad_norm=1.0)
